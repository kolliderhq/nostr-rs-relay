//! Server process
use crate::close::Close;
use crate::close::CloseCmd;
use crate::config::{Settings, VerifiedUsersMode};
use crate::conn;
use crate::db;
use crate::db::SubmittedEvent;
use crate::error::{Error, Result};
use crate::event::Event;
use crate::event::EventCmd;
use crate::event::EventWrapper;
use crate::info::RelayInfo;
use crate::nip05;
use crate::notice::Notice;
use crate::payment;
use crate::payment::PaymentMessage;
use crate::payment::{InvoiceInfo, SignUpOrigin};
use crate::repo::NostrRepo;
use crate::server::Error::CommandUnknownError;
use crate::server::EventWrapper::{WrappedAuth, WrappedEvent};
use crate::subscription::Subscription;
use crate::utils::fetch_latest_usd_price;
use futures::SinkExt;
use futures::StreamExt;
use governor::{Jitter, Quota, RateLimiter};
use http::header::HeaderMap;
use hyper::body::to_bytes;
use hyper::header::ACCEPT;
use hyper::service::{make_service_fn, service_fn};
use hyper::upgrade::Upgraded;
use hyper::{
    header, server::conn::AddrStream, upgrade, Body, Method, Request, Response, Server, StatusCode,
};
use nostr::key::FromPkStr;
use nostr::key::Keys;
use prometheus::IntCounterVec;
use prometheus::IntGauge;
use prometheus::{Encoder, Histogram, HistogramOpts, IntCounter, Opts, Registry, TextEncoder};
use serde::{Deserialize, Serialize};
use serde_json::json;
use std::collections::HashMap;
use std::convert::Infallible;
use std::fs::File;
use std::io::BufReader;
use std::io::Read;
use std::net::SocketAddr;
use std::path::Path;
use std::sync::atomic::Ordering;
use std::sync::mpsc::Receiver as MpscReceiver;
use std::sync::Arc;
use std::time::Duration;
use std::time::Instant;
use tokio::runtime::Builder;
use tokio::sync::broadcast::{self, Receiver, Sender};
use tokio::sync::mpsc;
use tokio::sync::oneshot;
use tokio_tungstenite::WebSocketStream;
use tracing::{debug, error, info, trace, warn};
use tungstenite::error::CapacityError::MessageTooLong;
use tungstenite::error::Error as WsError;
use tungstenite::handshake;
use tungstenite::protocol::Message;
use tungstenite::protocol::WebSocketConfig;

pub async fn preflight(req: Request<Body>) -> Result<Response<Body>, Infallible> {
<<<<<<< HEAD
    let _whole_body = hyper::body::aggregate(req).await.unwrap();
    Ok(Response::builder()
        .status(StatusCode::OK)
        .header("Access-Control-Allow-Origin", "*")
        .header("Access-Control-Allow-Headers", "*")
        .header("Access-Control-Allow-Methods", "POST, GET, OPTIONS")
        .body(Body::default())
        .unwrap())
}
=======
		let _whole_body = hyper::body::aggregate(req).await.unwrap();
		Ok(Response::builder()
			.status(StatusCode::OK)
			.header("Access-Control-Allow-Origin", "*")
			.header("Access-Control-Allow-Headers", "*")
			.header("Access-Control-Allow-Methods", "POST, GET, OPTIONS")
			.body(Body::default()).unwrap())
	}
>>>>>>> a86c0139

/// Handle arbitrary HTTP requests, including for `WebSocket` upgrades.
#[allow(clippy::too_many_arguments)]
async fn handle_web_request(
    mut request: Request<Body>,
    repo: Arc<dyn NostrRepo>,
    settings: Settings,
    remote_addr: SocketAddr,
    broadcast: Sender<Event>,
    event_tx: tokio::sync::mpsc::Sender<SubmittedEvent>,
    payment_tx: tokio::sync::broadcast::Sender<PaymentMessage>,
    shutdown: Receiver<()>,
    favicon: Option<Vec<u8>>,
    registry: Registry,
    metrics: NostrMetrics,
) -> Result<Response<Body>, Infallible> {
    match (
        request.uri().path(),
        request.headers().contains_key(header::UPGRADE),
        request.method(),
    ) {
        // Request for / as websocket
        ("/invoice", _, &Method::OPTIONS) => preflight(request).await,
        ("/price", _, &Method::OPTIONS) => preflight(request).await,
        ("/", true, _) => {
            trace!("websocket with upgrade request");
            //assume request is a handshake, so create the handshake response
            let response = match handshake::server::create_response_with_body(&request, || {
                Body::empty()
            }) {
                Ok(response) => {
                    //in case the handshake response creation succeeds,
                    //spawn a task to handle the websocket connection
                    tokio::spawn(async move {
                        //using the hyper feature of upgrading a connection
                        match upgrade::on(&mut request).await {
                            //if successfully upgraded
                            Ok(upgraded) => {
                                // set WebSocket configuration options
                                let config = WebSocketConfig {
                                    max_send_queue: Some(1024),
                                    max_message_size: settings.limits.max_ws_message_bytes,
                                    max_frame_size: settings.limits.max_ws_frame_bytes,
                                    ..Default::default()
                                };
                                //create a websocket stream from the upgraded object
                                let ws_stream = WebSocketStream::from_raw_socket(
                                    //pass the upgraded object
                                    //as the base layer stream of the Websocket
                                    upgraded,
                                    tokio_tungstenite::tungstenite::protocol::Role::Server,
                                    Some(config),
                                )
                                .await;
                                let origin = get_header_string("origin", request.headers());
                                let user_agent = get_header_string("user-agent", request.headers());
                                // determine the remote IP from headers if the exist
                                let header_ip = settings
                                    .network
                                    .remote_ip_header
                                    .as_ref()
                                    .and_then(|x| get_header_string(x, request.headers()));
                                // use the socket addr as a backup
                                let remote_ip =
                                    header_ip.unwrap_or_else(|| remote_addr.ip().to_string());
                                let client_info = ClientInfo {
                                    remote_ip,
                                    user_agent,
                                    origin,
                                };
                                // spawn a nostr server with our websocket
                                tokio::spawn(nostr_server(
                                    repo,
                                    client_info,
                                    settings,
                                    ws_stream,
                                    broadcast,
                                    event_tx,
                                    shutdown,
                                    metrics,
                                ));
                            }
                            // todo: trace, don't print...
                            Err(e) => println!(
                                "error when trying to upgrade connection \
                                 from address {remote_addr} to websocket connection. \
                                 Error is: {e}",
                            ),
                        }
                    });
                    //return the response to the handshake request
                    response
                }
                Err(error) => {
                    warn!("websocket response failed");
                    let mut res =
                        Response::new(Body::from(format!("Failed to create websocket: {error}")));
                    *res.status_mut() = StatusCode::BAD_REQUEST;
                    return Ok(res);
                }
            };
            Ok::<_, Infallible>(response)
        }
        // Request for Relay info
        ("/", false, _) => {
            // handle request at root with no upgrade header
            // Check if this is a nostr server info request
            let accept_header = &request.headers().get(ACCEPT);
            // check if application/nostr+json is included
            if let Some(media_types) = accept_header {
                if let Ok(mt_str) = media_types.to_str() {
                    if mt_str.contains("application/nostr+json") {
                        // build a relay info response
                        debug!("Responding to server info request");
                        let rinfo = RelayInfo::from(settings);
                        let b = Body::from(serde_json::to_string_pretty(&rinfo).unwrap());
                        return Ok(Response::builder()
                            .status(200)
                            .header("Content-Type", "application/nostr+json")
                            .header("Access-Control-Allow-Origin", "*")
                            .body(b)
                            .unwrap());
                    }
                }
            }

            // Redirect users to join page when pay to relay enabled
            if settings.pay_to_relay.enabled {
                return Ok(Response::builder()
                    .status(StatusCode::TEMPORARY_REDIRECT)
                    .header("location", "/join")
                    .body(Body::empty())
                    .unwrap());
            }

            Ok(Response::builder()
                .status(200)
                .header("Content-Type", "text/plain")
                .body(Body::from("Please use a Nostr client to connect."))
                .unwrap())
        }
        ("/metrics", false, _) => {
            let mut buffer = vec![];
            let encoder = TextEncoder::new();
            let metric_families = registry.gather();
            encoder.encode(&metric_families, &mut buffer).unwrap();

            Ok(Response::builder()
                .status(StatusCode::OK)
                .header("Content-Type", "text/plain")
                .body(Body::from(buffer))
                .unwrap())
        }
        ("/favicon.ico", false, _) => {
            if let Some(favicon_bytes) = favicon {
                info!("returning favicon");
                Ok(Response::builder()
                    .status(StatusCode::OK)
                    .header("Content-Type", "image/x-icon")
                    // 1 month cache
                    .header("Cache-Control", "public, max-age=2419200")
                    .body(Body::from(favicon_bytes))
                    .unwrap())
            } else {
                Ok(Response::builder()
                    .status(StatusCode::NOT_FOUND)
                    .body(Body::from(""))
                    .unwrap())
            }
        }
        // LN bits callback endpoint for paid invoices
        ("/lnbits", false, _) => {
            let callback: payment::lnbits::LNBitsCallback =
                serde_json::from_slice(&to_bytes(request.into_body()).await.unwrap()).unwrap();
            debug!("LNBits callback: {callback:?}");

            if let Err(e) = payment_tx.send(PaymentMessage::InvoicePaid(callback.payment_hash)) {
                warn!("Could not send invoice update: {}", e);
                return Ok(Response::builder()
                    .status(StatusCode::INTERNAL_SERVER_ERROR)
                    .body(Body::from("Error processing callback"))
                    .unwrap());
            }

            Ok(Response::builder()
                .status(StatusCode::OK)
                .body(Body::from("ok"))
                .unwrap())
        }
        // Endpoint for relays terms
        ("/terms", false, _) => Ok(Response::builder()
            .status(200)
            .header("Content-Type", "text/plain")
            .body(Body::from(settings.pay_to_relay.terms_message))
            .unwrap()),
        // Endpoint to allow users to sign up
        ("/price", false, _) => {
            // Stops sign ups if disabled
            if !settings.pay_to_relay.sign_ups {
                return Ok(Response::builder()
                    .status(401)
                    .header("Content-Type", "text/plain")
                    .body(Body::from("Sorry, joining is not allowed at the moment"))
                    .unwrap());
            }

            let usd_price = match fetch_latest_usd_price().await {
                Ok(p) => p,
                Err(_) => 25000.0
            };

            let price_in_sats = ((settings.pay_to_relay.admission_cost as f64  / (usd_price * 100_f64)) * 100000000_f64) as u64;

            let resp = json!({
                "price_in_sats": price_in_sats,
                "price_in_usd": settings.pay_to_relay.admission_cost as f64 / 100_f64
            });

            Ok(Response::builder()
                .status(StatusCode::OK)
                .header("Content-Type", "text/json")
                .header("Access-Control-Allow-Origin", "*")
                .body(Body::from(resp.to_string()))
                .unwrap())
        }
        // Endpoint to display invoice
        ("/invoice", false, _) => {
            // Stops sign ups if disabled
            if !settings.pay_to_relay.sign_ups {
                return Ok(Response::builder()
                    .status(401)
                    .header("Content-Type", "text/plain")
                    .body(Body::from("Sorry, joining is not allowed at the moment"))
                    .unwrap());
            }

            // Get query pubkey from query string
            let pubkey = get_pubkey(request);

            // Redirect back to join page if no pub key is found in query string
            if pubkey.is_none() {
                return Ok(Response::builder()
                    .status(404)
                    .header("location", "/join")
                    .body(Body::empty())
                    .unwrap());
            }

            // Checks key is valid
            let pubkey = pubkey.unwrap();
            let key = Keys::from_pk_str(&pubkey);
            if key.is_err() {
                return Ok(Response::builder()
                    .status(401)
                    .header("Content-Type", "text/plain")
                    .body(Body::from("Looks like your key is invalid"))
                    .unwrap());
            }

            // Checks if user is already admitted
            let subscribed_until = repo.get_account_balance(&key.unwrap()).await.ok().and_then(
                |(_admission_status, _balance, subscribed_until)| {
                    subscribed_until.map(|dt| dt.timestamp())
                },
            );
            let payment_message = PaymentMessage::SignUp(pubkey.clone(), SignUpOrigin::Web);

            // Send message on payment channel requesting invoice
            if payment_tx.send(payment_message).is_err() {
                warn!("Could not send payment tx");
                return Ok(Response::builder()
                    .status(501)
                    .header("Content-Type", "text/plain")
                    .body(Body::from("Sorry, something went wrong"))
                    .unwrap());
            }

            // wait for message with invoice back that matched the pub key
            let mut invoice_info: Option<InvoiceInfo> = None;
            while let Ok(msg) = payment_tx.subscribe().recv().await {
                match msg {
                    PaymentMessage::Invoice(m_pubkey, m_invoice_info) => {
                        if m_pubkey == pubkey.clone() {
                            invoice_info = Some(m_invoice_info);
                            break;
                        }
                    }
                    PaymentMessage::AccountAdmitted(m_pubkey) => {
                        if m_pubkey == pubkey.clone() {
                            return Ok(Response::builder()
                                .status(StatusCode::OK)
                                .body(Body::from("Already admitted"))
                                .unwrap());
                        }
                    }
                    _ => (),
                }
            }

            // Return early if cant get invoice
            if invoice_info.is_none() {
                return Ok(Response::builder()
                    .status(StatusCode::INTERNAL_SERVER_ERROR)
                    .body(Body::from("Sorry, could not get invoice"))
                    .unwrap());
            }

            // Since invoice is checked to be not none, unwrap
            let invoice_info = invoice_info.unwrap();

<<<<<<< HEAD
            let resp = json!({
                "invoice": invoice_info.bolt11,
                "price": settings.pay_to_relay.admission_cost,
                "pubkey": pubkey,
                "current_subscription_until": subscribed_until
=======
            let qr_code: String;
            if let Ok(code) = QrCode::new(invoice_info.bolt11.as_bytes()) {
                qr_code = code
                    .render()
                    .min_dimensions(200, 200)
                    .dark_color(svg::Color("#800000"))
                    .light_color(svg::Color("#ffff80"))
                    .build();
            } else {
                qr_code = "Could not render image".to_string();
            }

            let resp = json!({
                "invoice": invoice_info.bolt11,
                "price": invoice_info.amount,
                "pubkey": pubkey
>>>>>>> a86c0139
            });

            Ok(Response::builder()
                .status(StatusCode::OK)
                .header("Content-Type", "text/json")
                .header("Access-Control-Allow-Origin", "*")
                .body(Body::from(resp.to_string()))
                .unwrap())
        }
        ("/account", false, _) => {
            // Stops sign ups if disabled
            if !settings.pay_to_relay.enabled {
                return Ok(Response::builder()
                    .status(401)
                    .header("Content-Type", "text/plain")
                    .body(Body::from("This relay is not paid"))
                    .unwrap());
            }

            // Gets the pubkey from query string
            let pubkey = get_pubkey(request);

            // Redirect back to join page if no pub key is found in query string
            if pubkey.is_none() {
                return Ok(Response::builder()
                    .status(404)
                    .header("location", "/join")
                    .body(Body::empty())
                    .unwrap());
            }

            // Checks key is valid
            let pubkey = pubkey.unwrap();
            let key = Keys::from_pk_str(&pubkey);
            if key.is_err() {
                return Ok(Response::builder()
                    .status(401)
                    .header("Content-Type", "text/plain")
                    .body(Body::from("Looks like your key is invalid"))
                    .unwrap());
            }

            // Checks if user is already admitted
            let text = if let Ok((admission_status, _, _)) =
                repo.get_account_balance(&key.unwrap()).await
            {
                if admission_status {
                    r#"<span style="color: green;">is</span>"#
                } else {
                    r#"<span style="color: red;">is not</span>"#
                }
            } else {
                "Could not get admission status"
            };

            let html_result = format!(
                r#"
            <!DOCTYPE html>
<html>
  <head>
    <meta charset="UTF-8">
    <style>
      body {{
        display: flex;
        flex-direction: column;
        align-items: center;
        text-align: center;
        font-family: Arial, sans-serif;
        background-color: #6320a7;
        color: white;
        height: 100vh;
      }}
    </style>
  </head>
  <body>
    <div>
      <h5>{} {} admitted</h5>
    </div>
  </body>
</html>


            "#,
                pubkey, text
            );

            Ok(Response::builder()
                .status(StatusCode::OK)
                .body(Body::from(html_result))
                .unwrap())
        }
        // later balance
        (_, _, _) => {
            // handle any other url
            Ok(Response::builder()
                .status(StatusCode::NOT_FOUND)
                .body(Body::from("Nothing here."))
                .unwrap())
        }
    }
}

// Get pubkey from request query string
fn get_pubkey(request: Request<Body>) -> Option<String> {
    let query = request.uri().query().unwrap_or("").to_string();

    // Gets the pubkey value from query string
    query.split('&').fold(None, |acc, pair| {
        let mut parts = pair.splitn(2, '=');
        let key = parts.next();
        let value = parts.next();
        if key == Some("pubkey") {
            return value.map(|s| s.to_owned());
        }
        acc
    })
}

fn get_header_string(header: &str, headers: &HeaderMap) -> Option<String> {
    headers
        .get(header)
        .and_then(|x| x.to_str().ok().map(std::string::ToString::to_string))
}

// return on a control-c or internally requested shutdown signal
async fn ctrl_c_or_signal(mut shutdown_signal: Receiver<()>) {
    let mut term_signal = tokio::signal::unix::signal(tokio::signal::unix::SignalKind::terminate())
        .expect("could not define signal");
    loop {
        tokio::select! {
            _ = shutdown_signal.recv() => {
                info!("Shutting down webserver as requested");
                // server shutting down, exit loop
                break;
            },
            _ = tokio::signal::ctrl_c() => {
                info!("Shutting down webserver due to SIGINT");
                break;
            },
            _ = term_signal.recv() => {
                info!("Shutting down webserver due to SIGTERM");
                break;
            },
        }
    }
}

fn create_metrics() -> (Registry, NostrMetrics) {
    // setup prometheus registry
    let registry = Registry::new();

    let query_sub = Histogram::with_opts(HistogramOpts::new(
        "nostr_query_seconds",
        "Subscription response times",
    ))
    .unwrap();
    let query_db = Histogram::with_opts(HistogramOpts::new(
        "nostr_filter_seconds",
        "Filter SQL query times",
    ))
    .unwrap();
    let write_events = Histogram::with_opts(HistogramOpts::new(
        "nostr_events_write_seconds",
        "Event writing response times",
    ))
    .unwrap();
    let sent_events = IntCounterVec::new(
        Opts::new("nostr_events_sent_total", "Events sent to clients"),
        vec!["source"].as_slice(),
    )
    .unwrap();
    let connections =
        IntCounter::with_opts(Opts::new("nostr_connections_total", "New connections")).unwrap();
    let db_connections = IntGauge::with_opts(Opts::new(
        "nostr_db_connections",
        "Active database connections",
    ))
    .unwrap();
    let query_aborts = IntCounterVec::new(
        Opts::new("nostr_query_abort_total", "Aborted queries"),
        vec!["reason"].as_slice(),
    )
    .unwrap();
    let cmd_req = IntCounter::with_opts(Opts::new("nostr_cmd_req_total", "REQ commands")).unwrap();
    let cmd_event =
        IntCounter::with_opts(Opts::new("nostr_cmd_event_total", "EVENT commands")).unwrap();
    let cmd_close =
        IntCounter::with_opts(Opts::new("nostr_cmd_close_total", "CLOSE commands")).unwrap();
    let cmd_auth =
        IntCounter::with_opts(Opts::new("nostr_cmd_auth_total", "AUTH commands")).unwrap();
    let disconnects = IntCounterVec::new(
        Opts::new("nostr_disconnects_total", "Client disconnects"),
        vec!["reason"].as_slice(),
    )
    .unwrap();
    registry.register(Box::new(query_sub.clone())).unwrap();
    registry.register(Box::new(query_db.clone())).unwrap();
    registry.register(Box::new(write_events.clone())).unwrap();
    registry.register(Box::new(sent_events.clone())).unwrap();
    registry.register(Box::new(connections.clone())).unwrap();
    registry.register(Box::new(db_connections.clone())).unwrap();
    registry.register(Box::new(query_aborts.clone())).unwrap();
    registry.register(Box::new(cmd_req.clone())).unwrap();
    registry.register(Box::new(cmd_event.clone())).unwrap();
    registry.register(Box::new(cmd_close.clone())).unwrap();
    registry.register(Box::new(cmd_auth.clone())).unwrap();
    registry.register(Box::new(disconnects.clone())).unwrap();
    let metrics = NostrMetrics {
        query_sub,
        query_db,
        write_events,
        sent_events,
        connections,
        db_connections,
        disconnects,
        query_aborts,
        cmd_req,
        cmd_event,
        cmd_close,
        cmd_auth,
    };
    (registry, metrics)
}

fn file_bytes(path: &str) -> Result<Vec<u8>> {
    let f = File::open(path)?;
    let mut reader = BufReader::new(f);
    let mut buffer = Vec::new();
    // Read file into vector.
    reader.read_to_end(&mut buffer)?;
    Ok(buffer)
}

/// Start running a Nostr relay server.
pub fn start_server(settings: &Settings, shutdown_rx: MpscReceiver<()>) -> Result<(), Error> {
    trace!("Config: {:?}", settings);
    // do some config validation.
    if !Path::new(&settings.database.data_directory).is_dir() {
        error!("Database directory does not exist");
        return Err(Error::DatabaseDirError);
    }
    let addr = format!(
        "{}:{}",
        settings.network.address.trim(),
        settings.network.port
    );
    let socket_addr = addr.parse().expect("listening address not valid");
    // address whitelisting settings
    if let Some(addr_whitelist) = &settings.authorization.pubkey_whitelist {
        info!(
            "Event publishing restricted to {} pubkey(s)",
            addr_whitelist.len()
        );
    }
    // check if NIP-05 enforced user verification is on
    if settings.verified_users.is_active() {
        info!(
            "NIP-05 user verification mode:{:?}",
            settings.verified_users.mode
        );
        if let Some(d) = settings.verified_users.verify_update_duration() {
            info!("NIP-05 check user verification every:   {:?}", d);
        }
        if let Some(d) = settings.verified_users.verify_expiration_duration() {
            info!("NIP-05 user verification expires after: {:?}", d);
        }
        if let Some(wl) = &settings.verified_users.domain_whitelist {
            info!("NIP-05 domain whitelist: {:?}", wl);
        }
        if let Some(bl) = &settings.verified_users.domain_blacklist {
            info!("NIP-05 domain blacklist: {:?}", bl);
        }
    }
    // configure tokio runtime
    let rt = Builder::new_multi_thread()
        .enable_all()
        .thread_name_fn(|| {
            // give each thread a unique numeric name
            static ATOMIC_ID: std::sync::atomic::AtomicUsize =
                std::sync::atomic::AtomicUsize::new(0);
            let id = ATOMIC_ID.fetch_add(1, Ordering::SeqCst);
            format!("tokio-ws-{id}")
        })
        // limit concurrent SQLite blocking threads
        .max_blocking_threads(settings.limits.max_blocking_threads)
        .on_thread_start(|| {
            trace!("started new thread: {:?}", std::thread::current().name());
        })
        .on_thread_stop(|| {
            trace!("stopped thread: {:?}", std::thread::current().name());
        })
        .build()
        .unwrap();
    // start tokio
    rt.block_on(async {
        let broadcast_buffer_limit = settings.limits.broadcast_buffer;
        let persist_buffer_limit = settings.limits.event_persist_buffer;
        let verified_users_active = settings.verified_users.is_active();
        let settings = settings.clone();
        info!("listening on: {}", socket_addr);
        // all client-submitted valid events are broadcast to every
        // other client on this channel.  This should be large enough
        // to accomodate slower readers (messages are dropped if
        // clients can not keep up).
        let (bcast_tx, _) = broadcast::channel::<Event>(broadcast_buffer_limit);
        // validated events that need to be persisted are sent to the
        // database on via this channel.
        let (event_tx, event_rx) = mpsc::channel::<SubmittedEvent>(persist_buffer_limit);
        // establish a channel for letting all threads now about a
        // requested server shutdown.
        let (invoke_shutdown, shutdown_listen) = broadcast::channel::<()>(1);
        // create a channel for sending any new metadata event.  These
        // will get processed relatively slowly (a potentially
        // multi-second blocking HTTP call) on a single thread, so we
        // buffer requests on the channel.  No harm in dropping events
        // here, since we are protecting against DoS.  This can make
        // it difficult to setup initial metadata in bulk, since
        // overwhelming this will drop events and won't register
        // metadata events.
        let (metadata_tx, metadata_rx) = broadcast::channel::<Event>(4096);

        let (payment_tx, payment_rx) = broadcast::channel::<PaymentMessage>(4096);

        let (registry, metrics) = create_metrics();

        // build a repository for events
        let repo = db::build_repo(&settings, metrics.clone()).await;
        // start the database writer task.  Give it a channel for
        // writing events, and for publishing events that have been
        // written (to all connected clients).
        tokio::task::spawn(db::db_writer(
            repo.clone(),
            settings.clone(),
            event_rx,
            bcast_tx.clone(),
            metadata_tx.clone(),
            payment_tx.clone(),
            shutdown_listen,
        ));
        info!("db writer created");

        // create a nip-05 verifier thread; if enabled.
        if settings.verified_users.mode != VerifiedUsersMode::Disabled {
            let verifier_opt = nip05::Verifier::new(
                repo.clone(),
                metadata_rx,
                bcast_tx.clone(),
                settings.clone(),
            );
            if let Ok(mut v) = verifier_opt {
                if verified_users_active {
                    tokio::task::spawn(async move {
                        info!("starting up NIP-05 verifier...");
                        v.run().await;
                    });
                }
            }
        }

        // Create payments thread if pay to relay enabled
        if settings.pay_to_relay.enabled {
            let payment_opt = payment::Payment::new(
                repo.clone(),
                payment_tx.clone(),
                payment_rx,
                bcast_tx.clone(),
                settings.clone(),
            );
            if let Ok(mut p) = payment_opt {
                tokio::task::spawn(async move {
                    info!("starting payment process ...");
                    p.run().await;
                });
            }
        }

        // listen for (external to tokio) shutdown request
        let controlled_shutdown = invoke_shutdown.clone();
        tokio::spawn(async move {
            info!("control message listener started");
            match shutdown_rx.recv() {
                Ok(()) => {
                    info!("control message requesting shutdown");
                    controlled_shutdown.send(()).ok();
                }
                Err(std::sync::mpsc::RecvError) => {
                    trace!("shutdown requestor is disconnected (this is normal)");
                }
            };
        });
        // listen for ctrl-c interruupts
        let ctrl_c_shutdown = invoke_shutdown.clone();
        // listener for webserver shutdown
        let webserver_shutdown_listen = invoke_shutdown.subscribe();

        tokio::spawn(async move {
            tokio::signal::ctrl_c().await.unwrap();
            info!("shutting down due to SIGINT (main)");
            ctrl_c_shutdown.send(()).ok();
        });
        // spawn a task to check the pool size.
        //let pool_monitor = pool.clone();
        //tokio::spawn(async move {db::monitor_pool("reader", pool_monitor).await;});

        // Read in the favicon if it exists
        let favicon = settings.info.favicon.as_ref().and_then(|x| {
            info!("reading favicon...");
            file_bytes(x).ok()
        });

        // A `Service` is needed for every connection, so this
        // creates one from our `handle_request` function.
        let make_svc = make_service_fn(|conn: &AddrStream| {
            let repo = repo.clone();
            let remote_addr = conn.remote_addr();
            let bcast = bcast_tx.clone();
            let event = event_tx.clone();
            let payment_tx = payment_tx.clone();
            let stop = invoke_shutdown.clone();
            let settings = settings.clone();
            let favicon = favicon.clone();
            let registry = registry.clone();
            let metrics = metrics.clone();
            async move {
                // service_fn converts our function into a `Service`
                Ok::<_, Infallible>(service_fn(move |request: Request<Body>| {
                    handle_web_request(
                        request,
                        repo.clone(),
                        settings.clone(),
                        remote_addr,
                        bcast.clone(),
                        event.clone(),
                        payment_tx.clone(),
                        stop.subscribe(),
                        favicon.clone(),
                        registry.clone(),
                        metrics.clone(),
                    )
                }))
            }
        });

        // let router = Router::builder()
        //     .middleware(enable_cors_all())
        //     .get("/", make_svc)
        //     .build()
        //     .unwrap();

        // let service = RouterService::new(router).unwrap();

        let server = Server::bind(&socket_addr)
            .serve(make_svc)
            .with_graceful_shutdown(ctrl_c_or_signal(webserver_shutdown_listen));
        // run hyper in this thread.  This is why the thread does not return.
        if let Err(e) = server.await {
            eprintln!("server error: {e}");
        }
    });
    Ok(())
}

/// Nostr protocol messages from a client
#[derive(Deserialize, Serialize, Clone, PartialEq, Eq, Debug)]
#[serde(untagged)]
pub enum NostrMessage {
    /// `EVENT` and  `AUTH` messages
    EventMsg(EventCmd),
    /// A `REQ` message
    SubMsg(Subscription),
    /// A `CLOSE` message
    CloseMsg(CloseCmd),
}

/// Convert Message to `NostrMessage`
fn convert_to_msg(msg: &str, max_bytes: Option<usize>) -> Result<NostrMessage> {
    let parsed_res: Result<NostrMessage> =
        serde_json::from_str(msg).map_err(std::convert::Into::into);
    match parsed_res {
        Ok(m) => {
            if let NostrMessage::SubMsg(_) = m {
                // note; this only prints the first 16k of a REQ and then truncates.
                trace!("REQ: {:?}", msg);
            };
            if let NostrMessage::EventMsg(_) = m {
                if let Some(max_size) = max_bytes {
                    // check length, ensure that some max size is set.
                    if msg.len() > max_size && max_size > 0 {
                        return Err(Error::EventMaxLengthError(msg.len()));
                    }
                }
            }
            Ok(m)
        }
        Err(e) => {
            trace!("proto parse error: {:?}", e);
            trace!("parse error on message: {:?}", msg.trim());
            Err(Error::ProtoParseError)
        }
    }
}

/// Turn a string into a NOTICE message ready to send over a `WebSocket`
fn make_notice_message(notice: &Notice) -> Message {
    let json = match notice {
        Notice::Message(ref msg) => json!(["NOTICE", msg]),
        Notice::EventResult(ref res) => json!(["OK", res.id, res.status.to_bool(), res.msg]),
        Notice::AuthChallenge(ref challenge) => json!(["AUTH", challenge]),
    };

    Message::text(json.to_string())
}

fn allowed_to_send(event_str: &String, conn: &conn::ClientConn, settings: &Settings) -> bool {
    // TODO: pass in kind so that we can avoid deserialization for most events
    if settings.authorization.nip42_dms {
        match serde_json::from_str::<Event>(event_str) {
            Ok(event) => {
                if event.kind == 4 {
                    match (conn.auth_pubkey(), event.tag_values_by_name("p").first()) {
                        (Some(auth_pubkey), Some(recipient_pubkey)) => {
                            recipient_pubkey == auth_pubkey || &event.pubkey == auth_pubkey
                        }
                        (_, _) => false,
                    }
                } else {
                    true
                }
            }
            Err(_) => false,
        }
    } else {
        true
    }
}

struct ClientInfo {
    remote_ip: String,
    user_agent: Option<String>,
    origin: Option<String>,
}

/// Handle new client connections.  This runs through an event loop
/// for all client communication.
#[allow(clippy::too_many_arguments)]
async fn nostr_server(
    repo: Arc<dyn NostrRepo>,
    client_info: ClientInfo,
    settings: Settings,
    mut ws_stream: WebSocketStream<Upgraded>,
    broadcast: Sender<Event>,
    event_tx: mpsc::Sender<SubmittedEvent>,
    mut shutdown: Receiver<()>,
    metrics: NostrMetrics,
) {
    // the time this websocket nostr server started
    let orig_start = Instant::now();
    // get a broadcast channel for clients to communicate on
    let mut bcast_rx = broadcast.subscribe();
    // Track internal client state
    let mut conn = conn::ClientConn::new(client_info.remote_ip);
    // subscription creation rate limiting
    let mut sub_lim_opt = None;
    // 100ms jitter when the rate limiter returns
    let jitter = Jitter::up_to(Duration::from_millis(100));
    let sub_per_min_setting = settings.limits.subscriptions_per_min;
    if let Some(sub_per_min) = sub_per_min_setting {
        if sub_per_min > 0 {
            trace!("Rate limits for sub creation ({}/min)", sub_per_min);
            let quota_time = core::num::NonZeroU32::new(sub_per_min).unwrap();
            let quota = Quota::per_minute(quota_time);
            sub_lim_opt = Some(RateLimiter::direct(quota));
        }
    }
    // Use the remote IP as the client identifier
    let cid = conn.get_client_prefix();
    // Create a channel for receiving query results from the database.
    // we will send out the tx handle to any query we generate.
    // this has capacity for some of the larger requests we see, which
    // should allow the DB thread to release the handle earlier.
    let (query_tx, mut query_rx) = mpsc::channel::<db::QueryResult>(20_000);
    // Create channel for receiving NOTICEs
    let (notice_tx, mut notice_rx) = mpsc::channel::<Notice>(128);

    // last time this client sent data (message, ping, etc.)
    let mut last_message_time = Instant::now();

    // ping interval (every 5 minutes)
    let default_ping_dur = Duration::from_secs(settings.network.ping_interval_seconds.into());

    // disconnect after 20 minutes without a ping response or event.
    let max_quiet_time = Duration::from_secs(60 * 20);

    let start = tokio::time::Instant::now() + default_ping_dur;
    let mut ping_interval = tokio::time::interval_at(start, default_ping_dur);

    // maintain a hashmap of a oneshot channel for active subscriptions.
    // when these subscriptions are cancelled, make a message
    // available to the executing query so it knows to stop.
    let mut running_queries: HashMap<String, oneshot::Sender<()>> = HashMap::new();
    // for stats, keep track of how many events the client published,
    // and how many it received from queries.
    let mut client_published_event_count: usize = 0;
    let mut client_received_event_count: usize = 0;

    let unspec = "<unspecified>".to_string();
    info!("new client connection (cid: {}, ip: {:?})", cid, conn.ip());
    let origin = client_info.origin.as_ref().unwrap_or_else(|| &unspec);
    let user_agent = client_info.user_agent.as_ref().unwrap_or_else(|| &unspec);
    info!(
        "cid: {}, origin: {:?}, user-agent: {:?}",
        cid, origin, user_agent
    );

    // Measure connections
    metrics.connections.inc();

    if settings.authorization.nip42_auth {
        conn.generate_auth_challenge();
        if let Some(challenge) = conn.auth_challenge() {
            ws_stream
                .send(make_notice_message(&Notice::AuthChallenge(
                    challenge.to_string(),
                )))
                .await
                .ok();
        }
    }

    loop {
        tokio::select! {
            _ = shutdown.recv() => {
        metrics.disconnects.with_label_values(&["shutdown"]).inc();
                info!("Close connection down due to shutdown, client: {}, ip: {:?}, connected: {:?}", cid, conn.ip(), orig_start.elapsed());
                // server shutting down, exit loop
                break;
            },
            _ = ping_interval.tick() => {
                // check how long since we talked to client
                // if it has been too long, disconnect
                if last_message_time.elapsed() > max_quiet_time {
                    debug!("ending connection due to lack of client ping response");
            metrics.disconnects.with_label_values(&["timeout"]).inc();
                    break;
                }
                // Send a ping
                ws_stream.send(Message::Ping(Vec::new())).await.ok();
            },
            Some(notice_msg) = notice_rx.recv() => {
                ws_stream.send(make_notice_message(&notice_msg)).await.ok();
            },
            Some(query_result) = query_rx.recv() => {
                // database informed us of a query result we asked for
                let subesc = query_result.sub_id.replace('"', "");
                if query_result.event == "EOSE" {
                    let send_str = format!("[\"EOSE\",\"{subesc}\"]");
                    ws_stream.send(Message::Text(send_str)).await.ok();
                } else {
                    if allowed_to_send(&query_result.event, &conn, &settings) {
                        metrics.sent_events.with_label_values(&["db"]).inc();
                        client_received_event_count += 1;
                        // send a result
                        let send_str = format!("[\"EVENT\",\"{}\",{}]", subesc, &query_result.event);
                        ws_stream.send(Message::Text(send_str)).await.ok();
                    }
                }
            },
            // TODO: consider logging the LaggedRecv error
            Ok(global_event) = bcast_rx.recv() => {
                // an event has been broadcast to all clients
                // first check if there is a subscription for this event.
                for (s, sub) in conn.subscriptions() {
                    if !sub.interested_in_event(&global_event) {
                        continue;
                    }
                    // TODO: serialize at broadcast time, instead of
                    // once for each consumer.
                    if let Ok(event_str) = serde_json::to_string(&global_event) {
                        if allowed_to_send(&event_str, &conn, &settings) {
                            // create an event response and send it
                            trace!("sub match for client: {}, sub: {:?}, event: {:?}",
                               cid, s,
                               global_event.get_event_id_prefix());
                            let subesc = s.replace('"', "");
                            metrics.sent_events.with_label_values(&["realtime"]).inc();
                            ws_stream.send(Message::Text(format!("[\"EVENT\",\"{subesc}\",{event_str}]"))).await.ok();
                        }
                    } else {
                        warn!("could not serialize event: {:?}", global_event.get_event_id_prefix());
                    }
                }
            },
            ws_next = ws_stream.next() => {
                // update most recent message time for client
                last_message_time = Instant::now();
                // Consume text messages from the client, parse into Nostr messages.
                let nostr_msg = match ws_next {
                    Some(Ok(Message::Text(m))) => {
                        convert_to_msg(&m,settings.limits.max_event_bytes)
                    },
                    Some(Ok(Message::Binary(_))) => {
                        ws_stream.send(
                            make_notice_message(&Notice::message("binary messages are not accepted".into()))).await.ok();
                        continue;
                    },
                    Some(Ok(Message::Ping(_) | Message::Pong(_))) => {
                        // get a ping/pong, ignore.  tungstenite will
                        // send responses automatically.
                        continue;
                    },
                    Some(Err(WsError::Capacity(MessageTooLong{size, max_size}))) => {
                        ws_stream.send(
                            make_notice_message(&Notice::message(format!("message too large ({size} > {max_size})")))).await.ok();
                        continue;
                    },
                    None |
                    Some(Ok(Message::Close(_)) |
                         Err(WsError::AlreadyClosed | WsError::ConnectionClosed |
                             WsError::Protocol(tungstenite::error::ProtocolError::ResetWithoutClosingHandshake)))
                        => {
                            debug!("websocket close from client (cid: {}, ip: {:?})",cid, conn.ip());
                metrics.disconnects.with_label_values(&["normal"]).inc();
                            break;
                        },
                    Some(Err(WsError::Io(e))) => {
                        // IO errors are considered fatal
                        warn!("IO error (cid: {}, ip: {:?}): {:?}", cid, conn.ip(), e);
            metrics.disconnects.with_label_values(&["error"]).inc();

                        break;
                    }
                    x => {
                        // default condition on error is to close the client connection
                        info!("unknown error (cid: {}, ip: {:?}): {:?} (closing conn)", cid, conn.ip(), x);
            metrics.disconnects.with_label_values(&["error"]).inc();

                        break;
                    }
                };
                // convert ws_next into proto_next
                match nostr_msg {
                    Ok(NostrMessage::EventMsg(ec)) => {
                        // An EventCmd needs to be validated to be converted into an Event
                        // handle each type of message
                        let evid = ec.event_id().to_owned();
                        let parsed : Result<EventWrapper> = Result::<EventWrapper>::from(ec);
                        metrics.cmd_event.inc();
                        match parsed {
                            Ok(WrappedEvent(e)) => {
                                metrics.cmd_event.inc();
                                let id_prefix:String = e.id.chars().take(8).collect();
                                debug!("successfully parsed/validated event: {:?} (cid: {}, kind: {})", id_prefix, cid, e.kind);
                                // check if event is expired
                                if e.is_expired() {
                                    let notice = Notice::invalid(e.id, "The event has already expired");
                                    ws_stream.send(make_notice_message(&notice)).await.ok();
                                    // check if the event is too far in the future.
                                } else if e.is_valid_timestamp(settings.options.reject_future_seconds) {
                                    // Write this to the database.
                                    let auth_pubkey = conn.auth_pubkey().and_then(|pubkey| hex::decode(&pubkey).ok());
                                    let submit_event = SubmittedEvent {
                                        event: e.clone(),
                                        notice_tx: notice_tx.clone(),
                                        source_ip: conn.ip().to_string(),
                                        origin: client_info.origin.clone(),
                                        user_agent: client_info.user_agent.clone(),
                                        auth_pubkey };
                                    event_tx.send(submit_event).await.ok();
                                    client_published_event_count += 1;
                                } else {
                                    info!("client: {} sent a far future-dated event", cid);
                                    if let Some(fut_sec) = settings.options.reject_future_seconds {
                                        let msg = format!("The event created_at field is out of the acceptable range (+{fut_sec}sec) for this relay.");
                                        let notice = Notice::invalid(e.id, &msg);
                                        ws_stream.send(make_notice_message(&notice)).await.ok();
                                    }
                                }
                            },
                            Ok(WrappedAuth(event)) => {
                                metrics.cmd_auth.inc();
                                if settings.authorization.nip42_auth {
                                    let id_prefix:String = event.id.chars().take(8).collect();
                                    debug!("successfully parsed auth: {:?} (cid: {})", id_prefix, cid);
                                    match &settings.info.relay_url {
                                        None => {
                                            error!("AUTH command received, but relay_url is not set in the config file (cid: {})", cid);
                                        },
                                        Some(relay) => {
                                            match conn.authenticate(&event, &relay) {
                                                Ok(_) => {
                                                    let pubkey = match conn.auth_pubkey() {
                                                        Some(k) => k.chars().take(8).collect(),
                                                        None => "<unspecified>".to_string(),
                                                    };
                                                    info!("client is authenticated: (cid: {}, pubkey: {:?})", cid, pubkey);
                                                },
                                                Err(e) => {
                                                    info!("authentication error: {} (cid: {})", e, cid);
                                                    ws_stream.send(make_notice_message(&Notice::message(format!("Authentication error: {e}")))).await.ok();
                                                },
                                            }
                                        }
                                    }
                                } else {
                                    let e = CommandUnknownError;
                                    info!("client sent an invalid event (cid: {})", cid);
                                    ws_stream.send(make_notice_message(&Notice::invalid(evid, &format!("{e}")))).await.ok();
                                }
                            },
                            Err(e) => {
                                metrics.cmd_event.inc();
                                info!("client sent an invalid event (cid: {})", cid);
                                ws_stream.send(make_notice_message(&Notice::invalid(evid, &format!("{e}")))).await.ok();
                            }
                        }
                    },
                    Ok(NostrMessage::SubMsg(s)) => {
                        debug!("subscription requested (cid: {}, sub: {:?})", cid, s.id);
                        // subscription handling consists of:
                        // * check for rate limits
                        // * registering the subscription so future events can be matched
                        // * making a channel to cancel to request later
                        // * sending a request for a SQL query
                        // Do nothing if the sub already exists.
                        if conn.has_subscription(&s) {
                            info!("client sent duplicate subscription, ignoring (cid: {}, sub: {:?})", cid, s.id);
                        } else {
                metrics.cmd_req.inc();
                            if let Some(ref lim) = sub_lim_opt {
                                lim.until_ready_with_jitter(jitter).await;
                            }
                            let (abandon_query_tx, abandon_query_rx) = oneshot::channel::<()>();
                            match conn.subscribe(s.clone()) {
                                Ok(()) => {
                                    // when we insert, if there was a previous query running with the same name, cancel it.
                                    if let Some(previous_query) = running_queries.insert(s.id.clone(), abandon_query_tx) {
                                        previous_query.send(()).ok();
                                    }
                                    if s.needs_historical_events() {
                                        // start a database query.  this spawns a blocking database query on a worker thread.
                                        repo.query_subscription(s, cid.clone(), query_tx.clone(), abandon_query_rx).await.ok();
                                    }
                                },
                                Err(e) => {
                                    info!("Subscription error: {} (cid: {}, sub: {:?})", e, cid, s.id);
                                    ws_stream.send(make_notice_message(&Notice::message(format!("Subscription error: {e}")))).await.ok();
                                }
                            }
                        }
                    },
                    Ok(NostrMessage::CloseMsg(cc)) => {
                        // closing a request simply removes the subscription.
                        let parsed : Result<Close> = Result::<Close>::from(cc);
                        if let Ok(c) = parsed {
                metrics.cmd_close.inc();
                            // check if a query is currently
                            // running, and remove it if so.
                            let stop_tx = running_queries.remove(&c.id);
                            if let Some(tx) = stop_tx {
                                tx.send(()).ok();
                            }
                            // stop checking new events against
                            // the subscription
                            conn.unsubscribe(&c);
                        } else {
                            info!("invalid command ignored");
                            ws_stream.send(make_notice_message(&Notice::message("could not parse command".into()))).await.ok();
                        }
                    },
                    Err(Error::ConnError) => {
                        debug!("got connection close/error, disconnecting cid: {}, ip: {:?}",cid, conn.ip());
                        break;
                    }
                    Err(Error::EventMaxLengthError(s)) => {
                        info!("client sent command larger ({} bytes) than max size (cid: {})", s, cid);
                        ws_stream.send(make_notice_message(&Notice::message("event exceeded max size".into()))).await.ok();
                    },
                    Err(Error::ProtoParseError) => {
                        info!("client sent command that could not be parsed (cid: {})", cid);
                        ws_stream.send(make_notice_message(&Notice::message("could not parse command".into()))).await.ok();
                    },
                    Err(e) => {
                        info!("got non-fatal error from client (cid: {}, error: {:?}", cid, e);
                    },
                }
            },
        }
    }
    // connection cleanup - ensure any still running queries are terminated.
    for (_, stop_tx) in running_queries {
        stop_tx.send(()).ok();
    }
    info!(
        "stopping client connection (cid: {}, ip: {:?}, sent: {} events, recv: {} events, connected: {:?})",
        cid,
        conn.ip(),
        client_published_event_count,
        client_received_event_count,
        orig_start.elapsed()
    );
}

#[derive(Clone)]
pub struct NostrMetrics {
    pub query_sub: Histogram,        // response time of successful subscriptions
    pub query_db: Histogram,         // individual database query execution time
    pub db_connections: IntGauge,    // database connections in use
    pub write_events: Histogram,     // response time of event writes
    pub sent_events: IntCounterVec,  // count of events sent to clients
    pub connections: IntCounter,     // count of websocket connections
    pub disconnects: IntCounterVec,  // client disconnects
    pub query_aborts: IntCounterVec, // count of queries aborted by server
    pub cmd_req: IntCounter,         // count of REQ commands received
    pub cmd_event: IntCounter,       // count of EVENT commands received
    pub cmd_close: IntCounter,       // count of CLOSE commands received
    pub cmd_auth: IntCounter,        // count of AUTH commands received
}<|MERGE_RESOLUTION|>--- conflicted
+++ resolved
@@ -63,7 +63,6 @@
 use tungstenite::protocol::WebSocketConfig;
 
 pub async fn preflight(req: Request<Body>) -> Result<Response<Body>, Infallible> {
-<<<<<<< HEAD
     let _whole_body = hyper::body::aggregate(req).await.unwrap();
     Ok(Response::builder()
         .status(StatusCode::OK)
@@ -73,16 +72,6 @@
         .body(Body::default())
         .unwrap())
 }
-=======
-		let _whole_body = hyper::body::aggregate(req).await.unwrap();
-		Ok(Response::builder()
-			.status(StatusCode::OK)
-			.header("Access-Control-Allow-Origin", "*")
-			.header("Access-Control-Allow-Headers", "*")
-			.header("Access-Control-Allow-Methods", "POST, GET, OPTIONS")
-			.body(Body::default()).unwrap())
-	}
->>>>>>> a86c0139
 
 /// Handle arbitrary HTTP requests, including for `WebSocket` upgrades.
 #[allow(clippy::too_many_arguments)]
@@ -291,10 +280,20 @@
 
             let usd_price = match fetch_latest_usd_price().await {
                 Ok(p) => p,
-                Err(_) => 25000.0
+                Err(_) => {
+                    return Ok(Response::builder()
+                        .status(401)
+                        .header("Content-Type", "text/plain")
+                        .body(Body::from(
+                            "Sorry, current price could not be fetched at the moment",
+                        ))
+                        .unwrap());
+                }
             };
 
-            let price_in_sats = ((settings.pay_to_relay.admission_cost as f64  / (usd_price * 100_f64)) * 100000000_f64) as u64;
+            let price_in_sats = ((settings.pay_to_relay.admission_cost as f64
+                / (usd_price * 100_f64))
+                * 100000000_f64) as u64;
 
             let resp = json!({
                 "price_in_sats": price_in_sats,
@@ -393,30 +392,11 @@
             // Since invoice is checked to be not none, unwrap
             let invoice_info = invoice_info.unwrap();
 
-<<<<<<< HEAD
-            let resp = json!({
-                "invoice": invoice_info.bolt11,
-                "price": settings.pay_to_relay.admission_cost,
-                "pubkey": pubkey,
-                "current_subscription_until": subscribed_until
-=======
-            let qr_code: String;
-            if let Ok(code) = QrCode::new(invoice_info.bolt11.as_bytes()) {
-                qr_code = code
-                    .render()
-                    .min_dimensions(200, 200)
-                    .dark_color(svg::Color("#800000"))
-                    .light_color(svg::Color("#ffff80"))
-                    .build();
-            } else {
-                qr_code = "Could not render image".to_string();
-            }
-
             let resp = json!({
                 "invoice": invoice_info.bolt11,
                 "price": invoice_info.amount,
-                "pubkey": pubkey
->>>>>>> a86c0139
+                "pubkey": pubkey,
+                "current_subscription_until": subscribed_until
             });
 
             Ok(Response::builder()
