--- conflicted
+++ resolved
@@ -220,15 +220,8 @@
 #"""
 
 # Whether or not new sign ups should be allowed
-<<<<<<< HEAD
-#sign_ups = true
+sign_ups = true
 # Whether sign up invoice should be generated for each new pubkey upon receiving an event
 # If false, then sign up invoices are generated only using web API
-#sign_up_invoice_from_event = false
-#secret_key = ""
-=======
-#sign_ups = false
-#secret_key = "<nostr nsec>"
-sign_ups = true
+sign_up_invoice_from_event = false
 secret_key = ""
->>>>>>> a86c0139
